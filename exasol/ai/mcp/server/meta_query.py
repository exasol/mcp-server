import re
from enum import Enum
from functools import cache

import sqlglot.expressions as exp

from exasol.ai.mcp.server.server_settings import (
    McpServerSettings,
    MetaListSettings,
)

INFO_COLUMN = "SUPPORT_INFO"
"""
Column with additional information, to be used for filtering.
"""

GROUP_CONCAT = "GROUP_CONCAT_"
"""
A surrogate name for the GROUP_CONCAT function, to be replaced with "GROUP_CONCAT"
in the syntax correction.
"""


class MetaType(Enum):
    SCHEMA = "SCHEMA"
    TABLE = "TABLE"
    VIEW = "VIEW"
    FUNCTION = "FUNCTION"
    SCRIPT = "SCRIPT"
    COLUMN = "COLUMN"


@cache
def _get_group_concat_pattern() -> re.Pattern:
    return re.compile(
        rf'{GROUP_CONCAT}\(\s*((?:DISTINCT)?\s+"\w+"),?(\s+ORDER\sBY\s+"\w+")?\s*\)'
    )


def _fix_group_concat(query_sql: str, separator: str | None = None) -> str:
    """
    Corrects the GROUP_CONCAT syntax, as the Exasol syntax is not yet supported.
    """
    pattern = _get_group_concat_pattern()
    repl_separator = f" SEPARATOR '{separator}'" if separator else ""
    return pattern.sub(rf"GROUP_CONCAT(\1\2{repl_separator})", query_sql)


def _get_meta_predicates(column: str, conf: MetaListSettings) -> list[exp.Predicate]:
    """
    Constructs predicates for the provided column using the LIKE and REGEXP_LIKE
    patterns in the provided configuration.
    """
    predicates: list[exp.Predicate] = []
    if conf.like_pattern:
        predicates.append(exp.column(column).like(conf.like_pattern))
    if conf.regexp_pattern:
        predicates.append(
            exp.func(
                "REGEXP_INSTR",
                exp.column(column),
                exp.Literal.string(conf.regexp_pattern),
            ).neq(0)
        )
    return predicates


def _inner_meta_query(
    meta_type: MetaType, output_types: list[MetaType], *predicates
) -> exp.Query:
    """
    Builds a query collecting names and comments for the given type of meta and putting
    them in a json string. The comment element is omitted if NULL.

    Args:
        meta_type:
            Metadata type to collect the data for.
        output_types:
            List of metadata types to go in the SELECT list. This should correspond to
            the `meta_type`. For example, the output type TABLE can be used only with
            the meta type COLUMN, but 'SCHEMA' can be used with any meta type.
        predicates:
            WHERE clause predicates.

    Example output for `meta_name` = 'TABLE', output_types = ['SCHEMA'].
    {
        'SCHEMA_NAME': '<schema name>',
        'OBJ_INFO': '{"TABLE": "<table1 name>", "COMMENT": "<table1 comment>"}'
    }
    """
    meta_name = meta_type.value
    select_list = [
        exp.column(f"{meta_name}_{out_type.value}").as_(out_type.value)
        for out_type in output_types
    ]
    query = (
        exp.Select()
        .select(
            *select_list,
            exp.func(
                "CONCAT",
                exp.Literal.string(f'{{"{meta_name}": "'),
                exp.column(f"{meta_name}_NAME"),
                exp.func(
                    "NVL2",
                    exp.column(f"{meta_name}_COMMENT"),
                    exp.func(
                        "CONCAT",
                        exp.Literal.string('", "COMMENT": "'),
                        exp.column(f"{meta_name}_COMMENT"),
                    ),
                    exp.Literal.string(""),
                ),
                exp.Literal.string('"}'),
            ).as_("OBJ_INFO"),
        )
        .from_(exp.Table(this=f"EXA_ALL_{meta_name}S", db="SYS"))
        .where(*predicates)
    )
    return query


@cache
def _info_concat_func() -> exp.Expression:
    return exp.func(
        "CONCAT",
        exp.Literal.string("["),
        exp.func(GROUP_CONCAT, exp.Distinct(expressions=[exp.column("OBJ_INFO")])),
        exp.Literal.string("]"),
    ).as_(INFO_COLUMN)


class ExasolMetaQuery:
    """
    A query builder class, constructing metadata queries based on the provided server
    configuration.
    """

    def __init__(self, config: McpServerSettings):
        self._config = config
        self._meta_conf = {
            MetaType.SCHEMA: config.schemas,
            MetaType.TABLE: config.tables,
            MetaType.VIEW: config.views,
            MetaType.FUNCTION: config.functions,
            MetaType.SCRIPT: config.scripts,
        }

    @property
    def config(self) -> McpServerSettings:
        return self._config

    def get_metadata(self, meta_type: MetaType, schema_name: str | None = None) -> str:
        """
        A generic metadata query. Collects the DB object name, schema and comment
        for a given object type. Applies visibility restrictions for the type of
        metadata in question and for the schema. Optionally, limits the output to
        the objects in one particular schema.

        Args:
            meta_type:
                Metadata type to collect the data for.
            schema_name:
                An optional schema name provided in the call to the tool. Ignored if
                meta_name=='SCHEMA'. In all other cases, if the name is specified, it
                will be included in the WHERE clause. Otherwise, the query will return
                objects from all visible schemas.
        """
        conf = self._meta_conf[meta_type]
        meta_name = meta_type.value
        meta_name_column = f"{meta_name}_NAME"
        select_list = [
            exp.column(meta_name_column).as_(conf.name_field),
            exp.column(f"{meta_name}_COMMENT").as_(conf.comment_field),
        ]
        predicates = _get_meta_predicates(meta_name_column, conf)
        if meta_type == MetaType.SCRIPT:
            predicates.append(exp.column("SCRIPT_TYPE").eq("UDF"))
        if meta_type != MetaType.SCHEMA:
            schema_column = f"{meta_name}_SCHEMA"
            if schema_name:
                predicates.append(exp.column(schema_column).eq(schema_name))
            else:
                # Adds the schema restriction if specified in the settings.
                predicates.extend(
                    _get_meta_predicates(schema_column, self.config.schemas)
                )
            select_list.append(exp.column(schema_column).as_(conf.schema_field))
        query = (
            exp.Select()
            .select(*select_list)
            .from_(exp.Table(this=f"EXA_ALL_{meta_name}S", db="SYS"))
            .where(*predicates)
        )
        return query.sql(dialect="exasol", identify=True)

    @staticmethod
    def get_object_metadata(
        meta_type: MetaType, schema_name: str, obj_name: str
    ) -> str:
        """
        Builds a query requesting metadata for a given database object.
        """
        meta_name = meta_type.value
        query = (
            exp.Select()
            .select(exp.Star())
            .from_(exp.Table(this=f"EXA_ALL_{meta_name}S", db="SYS"))
            .where(
                exp.and_(
                    exp.column(f"{meta_name}_SCHEMA").eq(schema_name),
                    exp.column(f"{meta_name}_NAME").eq(obj_name),
                )
            )
        )
        return query.sql(dialect="exasol", identify=True)

    @cache
    def find_schemas(self) -> str:
        """
        Collects names, comments and the support information for schemas within
        the defined schema visibility.

        The support information includes the names and comments of the database
        objects within the schema. The visibility rules defined for each type of
        metadata is applied when the support information is collected.
        The support information is formated as json. For an example see the
        `_inner_meta_query`.
        """
        inner_queries = exp.Paren(
            this=exp.union(
                *(
                    _inner_meta_query(
                        meta_type,
                        [MetaType.SCHEMA],
                        predicate,
                        *_get_meta_predicates(
                            f"{meta_type.value}_NAME", self._meta_conf[meta_type]
                        ),
                    )
                    for meta_type, predicate in [
                        (MetaType.TABLE, ""),
                        (MetaType.VIEW, ""),
                        (MetaType.FUNCTION, ""),
                        (
                            MetaType.SCRIPT,
                            exp.column("SCRIPT_TYPE").eq(exp.Literal.string("UDF")),
                        ),
                    ]
                    if self._meta_conf[meta_type].enable
                ),
                dialect="exasol",
            )
        )

        predicates = _get_meta_predicates("SCHEMA_NAME", self._config.schemas)

        query = (
            exp.Select()
            .select(
                exp.column("SCHEMA_NAME", table="S").as_(
                    self._config.schemas.name_field
                ),
                exp.column("SCHEMA_COMMENT", table="S").as_(
                    self._config.schemas.comment_field
                ),
                exp.column(INFO_COLUMN, db="O"),
            )
            .from_(exp.Table(this="EXA_ALL_SCHEMAS", db="SYS").as_("S"))
            .where(*predicates)
            .join(
                exp.Select()
                .select(exp.column("SCHEMA"), _info_concat_func())
                .from_(inner_queries)
                .group_by("SCHEMA")
                .as_("O"),
<<<<<<< HEAD
                on='"S"."SCHEMA_NAME" = "O"."SCHEMA"',
=======
                on=exp.column("SCHEMA_NAME", table="S").eq(
                    exp.column("SCHEMA", table="O")
                ),
>>>>>>> a09aca71
            )
        )
        query_sql = query.sql(dialect="exasol", identify=True)
        return _fix_group_concat(query_sql, separator=", ")

    def find_tables(self, schema_name: str | None) -> str:
        """
        Collects names, comments and support information for tables and/or views,
        depending on what is enabled. The visibility rules defined for the schemas,
        tables and views are applied. An optional `schema_name`, if provided, restricts
        the listing of the tables and views to this particular schema.

        The support information includes the names and comments of the columns.
        It is formated as json. For an example see the `_inner_meta_query`.
        """
        if schema_name:
            predicates = [exp.column("COLUMN_SCHEMA").eq(schema_name)]
        else:
            predicates = _get_meta_predicates("COLUMN_SCHEMA", self.config.schemas)
        inner_query = _inner_meta_query(
            MetaType.COLUMN, [MetaType.SCHEMA, MetaType.TABLE], *predicates
        )
        cte = (
            exp.Select()
            .select(exp.column("SCHEMA"), exp.column("TABLE"), _info_concat_func())
            .from_(exp.Paren(this=inner_query))
            .group_by("SCHEMA", "TABLE")
        )
        main_queries = [
            (
                exp.Select()
                .select(
                    exp.column(f"{meta_name}_NAME", table="T").as_(conf.name_field),
                    exp.column(f"{meta_name}_COMMENT", table="T").as_(
                        conf.comment_field
                    ),
                    exp.column(f"{meta_name}_SCHEMA", table="T").as_(conf.schema_field),
                    exp.column(INFO_COLUMN, table="C"),
                )
                .from_(exp.Table(this=f"EXA_ALL_{meta_name}S", db="SYS").as_("T"))
                .join(
                    "C",
<<<<<<< HEAD
                    on=(
                        f'"T"."{meta_name}_SCHEMA" = "C"."SCHEMA" AND '
                        f'"T"."{meta_name}_NAME" = "C"."TABLE"'
=======
                    on=exp.and_(
                        exp.column(f"{meta_name}_SCHEMA", table="T").eq(
                            exp.column("SCHEMA", table="C")
                        ),
                        exp.column(f"{meta_name}_NAME", table="T").eq(
                            exp.column("TABLE", table="C")
                        ),
>>>>>>> a09aca71
                    ),
                )
                .where(*_get_meta_predicates(f"{meta_name}_NAME", conf))
            )
            for meta_name, conf in [
                ("TABLE", self._config.tables),
                ("VIEW", self._config.views),
            ]
            if conf.enable
        ]
        query = main_queries[0] if len(main_queries) == 1 else exp.union(*main_queries)
        query = query.with_(alias="C", as_=cte)
        query_sql = query.sql(dialect="exasol", identify=True)
        return _fix_group_concat(query_sql, separator=", ")

    def describe_columns(self, schema_name: str, table_name: str) -> str:
        """
        Gathers a list of columns in a given table.
        """
        conf = self._config.columns
        query = (
            exp.Select()
            .select(
                exp.column("COLUMN_NAME").as_(conf.name_field),
                exp.column("COLUMN_TYPE").as_(conf.type_field),
                exp.column("COLUMN_COMMENT").as_(conf.comment_field),
            )
            .from_(exp.Table(this="EXA_ALL_COLUMNS", db="SYS"))
            .where(
                exp.and_(
                    exp.column("COLUMN_SCHEMA").eq(schema_name),
                    exp.column("COLUMN_TABLE").eq(table_name),
                )
            )
        )
        return query.sql(dialect="exasol", identify=True)

    def describe_constraints(self, schema_name: str, table_name: str) -> str:
        """
        Gathers a list of constraints for a given table.
        """
        conf = self._config.columns
        query = (
            exp.Select()
            .select(
                exp.FirstValue(this=exp.column("CONSTRAINT_TYPE")).as_(
                    conf.constraint_type_field
                ),
                exp.case(exp.func("LEFT", exp.column("CONSTRAINT_NAME"), 4))
                .when(exp.Literal.string("SYS_"), exp.Null())
                .else_(exp.column("CONSTRAINT_NAME"))
                .as_(conf.constraint_name_field),
                exp.func(
                    GROUP_CONCAT,
                    exp.Distinct(expressions=[exp.column("COLUMN_NAME")]),
                    exp.Order(expressions=[exp.column("ORDINAL_POSITION")]),
                ).as_(conf.constraint_columns_field),
                exp.FirstValue(this=exp.column("REFERENCED_SCHEMA")).as_(
                    conf.referenced_schema_field
                ),
                exp.FirstValue(this=exp.column("REFERENCED_TABLE")).as_(
                    conf.referenced_table_field
                ),
                exp.func(
                    GROUP_CONCAT,
                    exp.Distinct(expressions=[exp.column("REFERENCED_COLUMN")]),
                    exp.Order(expressions=[exp.column("ORDINAL_POSITION")]),
                ).as_(conf.referenced_columns_field),
            )
            .from_(exp.Table(this="EXA_ALL_CONSTRAINT_COLUMNS", db="SYS"))
            .where(
                exp.and_(
                    exp.column("CONSTRAINT_SCHEMA").eq(schema_name),
                    exp.column("CONSTRAINT_TABLE").eq(table_name),
                )
            )
            .group_by("CONSTRAINT_NAME")
        )
        query_sql = query.sql(dialect="exasol", identify=True)
        return _fix_group_concat(query_sql)

    @staticmethod
    def get_table_comment(schema_name: str, table_name: str) -> str:
        """
        The query returns a single row with a comment for a given table or view.
        """
        # `table_name` can be the name of a table or a view.
        # This query tries both possibilities. The UNION clause collapses
        # the result into a single non-NULL distinct value.
        queries = [
            exp.Select()
            .select(exp.column(f"{meta_name}_COMMENT").as_("COMMENT"))
            .from_(exp.Table(this=f"EXA_ALL_{meta_name}S", db="SYS"))
            .where(
                exp.and_(
                    exp.column(f"{meta_name}_SCHEMA").eq(schema_name),
                    exp.column(f"{meta_name}_NAME").eq(table_name),
                )
            )
            for meta_name in ["TABLE", "VIEW"]
        ]
        query = exp.Union(this=queries[0], expression=queries[1]).limit(1)
        return query.sql(dialect="exasol", identify=True)<|MERGE_RESOLUTION|>--- conflicted
+++ resolved
@@ -274,13 +274,9 @@
                 .from_(inner_queries)
                 .group_by("SCHEMA")
                 .as_("O"),
-<<<<<<< HEAD
-                on='"S"."SCHEMA_NAME" = "O"."SCHEMA"',
-=======
                 on=exp.column("SCHEMA_NAME", table="S").eq(
                     exp.column("SCHEMA", table="O")
                 ),
->>>>>>> a09aca71
             )
         )
         query_sql = query.sql(dialect="exasol", identify=True)
@@ -323,11 +319,6 @@
                 .from_(exp.Table(this=f"EXA_ALL_{meta_name}S", db="SYS").as_("T"))
                 .join(
                     "C",
-<<<<<<< HEAD
-                    on=(
-                        f'"T"."{meta_name}_SCHEMA" = "C"."SCHEMA" AND '
-                        f'"T"."{meta_name}_NAME" = "C"."TABLE"'
-=======
                     on=exp.and_(
                         exp.column(f"{meta_name}_SCHEMA", table="T").eq(
                             exp.column("SCHEMA", table="C")
@@ -335,7 +326,6 @@
                         exp.column(f"{meta_name}_NAME", table="T").eq(
                             exp.column("TABLE", table="C")
                         ),
->>>>>>> a09aca71
                     ),
                 )
                 .where(*_get_meta_predicates(f"{meta_name}_NAME", conf))
