--- conflicted
+++ resolved
@@ -32,11 +32,7 @@
     def __init__(self, connection: ExaConnection, conf: MetaParameterSettings) -> None:
         self.connection = connection
         self.conf = conf
-<<<<<<< HEAD
-=======
-        self.tool_name = tool_name
         self._parameter_list_pattern: re.Pattern | None = None
->>>>>>> 101b1a6b
 
     def _execute_query(self, query: str) -> list[dict[str, Any]]:
         return self.connection.meta.execute_snapshot(query=query).fetchall()
@@ -156,16 +152,6 @@
         """
         )
 
-<<<<<<< HEAD
-    def extract_parameters(self, info: dict[str, Any]) -> dict[str, Any]:
-        # The pattern matches zero, one or more instances of parameter pairs
-        # (name, type). A pair may start from a comma (for a parameter other than
-        # the first one): ,?. The lookahead symbol after the pair should be either
-        # a comma or a closing bracket: (?=\)|,).
-        parameter_list_pattern = (
-            rf"(?:,?\s*{identifier_pattern}\s+" rf"{exa_type_pattern}\s*(?=\)|,))*"
-        )
-=======
     @property
     def func_pattern(self) -> re.Pattern:
         """
@@ -176,7 +162,6 @@
 
         func_schema_pattern = rf"(?:{quoted_identifier_pattern}\s*\.\s*)?"
         func_name_pattern = quoted_identifier_pattern
->>>>>>> 101b1a6b
         pattern = (
             r"\A\s*FUNCTION\s+"
             rf"{func_schema_pattern}{func_name_pattern}\s*"
@@ -221,22 +206,11 @@
         """
         )
 
-<<<<<<< HEAD
-    def extract_parameters(self, info: dict[str, Any]) -> dict[str, Any]:
-        # The pattern matches the parameter list, as in FuncParameterParser, but with
-        # quoted parameter names.
-        parameter_list_pattern = (
-            rf"(?:,?\s*{quoted_identifier_pattern}\s+"
-            rf"{exa_type_pattern}\s*(?=\)|,))*"
-        )
-        # The pattern should also include the possibility of the variadic syntax: ...
-=======
     def _udf_pattern(self, emits: bool) -> re.Pattern:
         """Compiles a pattern for parsing a UDF script."""
 
         # The parameter matching pattern should account for the possibility of the
         # variadic syntax: ...
->>>>>>> 101b1a6b
         dynamic_list_pattern = rf"(?:\s*...\s*|{parameter_list_pattern})"
 
         output_pattern = (
