--- conflicted
+++ resolved
@@ -206,15 +206,8 @@
         "FUNCTION_NAME": "GetSkyHooks",
         "FUNCTION_TEXT": invalid_text,
     }
-<<<<<<< HEAD
-    func_parameter_parser.extract_parameters(info)
-    info[key] = invalid_value
     with pytest.raises(ValueError, match="Failed to parse"):
         func_parameter_parser.extract_parameters(info)
-=======
-    result = func_parameter_parser.extract_parameters(info)
-    assert result is None
->>>>>>> 101b1a6b
 
 
 @pytest.mark.parametrize(
@@ -458,15 +451,8 @@
         "SCRIPT_RESULT_TYPE": result_type,
         "SCRIPT_TEXT": invalid_text,
     }
-<<<<<<< HEAD
-    script_parameter_parser.extract_parameters(info)
-    info[key] = invalid_value
     with pytest.raises(ValueError, match="Failed to parse"):
         script_parameter_parser.extract_parameters(info)
-=======
-    result = script_parameter_parser.extract_parameters(info)
-    assert result is None
->>>>>>> 101b1a6b
 
 
 @mock.patch("exasol.ai.mcp.server.parameter_parser.ParameterParser._execute_query")
