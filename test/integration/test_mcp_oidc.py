--- conflicted
+++ resolved
@@ -34,12 +34,7 @@
 
 Lastly, we test the case when the MCP server only verifies an externally provided
 access token - bearer token mode. In this mode the client application takes the
-<<<<<<< HEAD
-responsibility of acquiring a valid access token. This is exactly how the Exasol
-database behaves in regard to the OpenID authentication.
-=======
 responsibility of acquiring a valid access token.
->>>>>>> ea58d897
 
 We test two tools. One, called "say_hello" is an artificial that doesn't require the
 database. With this tool we test only the MCP Client/Server setup. Another one -
@@ -248,10 +243,6 @@
             require_client_registration=False,
             require_nonce=False,
             issue_refresh_token=True,
-<<<<<<< HEAD
-            access_token_max_age=timedelta(seconds=TOKEN_LIFE_SECONDS),
-=======
->>>>>>> ea58d897
         )
         stack.enter_context(
             _threaded_server(host="0.0.0.0", port=OIDC_PORT, app=auth_app)
@@ -441,7 +432,6 @@
 
 @pytest.fixture
 def mcp_server_with_token_verifier(oidc_server, backend_aware_onprem_database_params):
-<<<<<<< HEAD
     """
     Starts the MCP server that only verifies externally provided tokens
     https://gofastmcp.com/servers/auth/token-verification
@@ -455,66 +445,20 @@
         yield url
 
 
-async def _run_tool_async(
-    http_server_url: str, tool_name: str, n_calls: int = 1, interval: int = 0, **kwargs
-) -> str:
-    """
-    Creates an MCP client and calls the specified tool asynchronously,
-    specified number of times, with given interval between the calls in seconds.
-    Returns the result of the last call.
-=======
-    """
-    Starts the MCP server that only verifies externally provided tokens
-    https://gofastmcp.com/servers/auth/token-verification
-    """
-    env = {
-        ENV_DSN: backend_aware_onprem_database_params["dsn"],
-        ENV_JWKS_URI: f"{oidc_server}/jwks",
-    }
-    for url in _start_mcp_server(env):
-        print(f"✓ MCP server with Token Verification started at {url}")
-        yield url
-
-
 async def _run_tool_async(http_server_url: str, tool_name: str, **kwargs) -> str:
     """
     Creates an MCP client with authomatic authorization,
     and calls the specified tool asynchronously.
->>>>>>> ea58d897
     """
     oauth = OAuthHeadless(mcp_url=http_server_url)
     async with Client(
         transport=StreamableHttpTransport(http_server_url), auth=oauth
     ) as client:
         assert await client.ping()
-<<<<<<< HEAD
-        i = 0
-        while i := i + 1:
-            result = await client.call_tool(tool_name, kwargs)
-            if i == n_calls:
-                return result.content[0].text
-            time.sleep(interval)
-
-
-async def _run_tool_with_token_async(
-    http_server_url: str, token: str, tool_name: str, **kwargs
-) -> str:
-    """
-    Creates an MCP client, providing it with an access token
-    and calls the specified tool asynchronously.
-    """
-    async with Client(
-        transport=StreamableHttpTransport(http_server_url), auth=token
-    ) as client:
-        assert await client.ping()
-=======
->>>>>>> ea58d897
         result = await client.call_tool(tool_name, kwargs)
         return result.content[0].text
 
 
-<<<<<<< HEAD
-=======
 async def _run_tool_with_token_async(
     http_server_url: str, token: str, tool_name: str, **kwargs
 ) -> str:
@@ -530,7 +474,6 @@
         return result.content[0].text
 
 
->>>>>>> ea58d897
 def _run_say_hello_test(http_server_url: str, token: str | None = None) -> None:
     """
     Tests the added test tool that doesn't require the database.
@@ -615,30 +558,4 @@
 ) -> None:
     _run_list_schemas_test(
         mcp_server_with_token_verifier, db_schemas, token=bearer_token
-<<<<<<< HEAD
-    )
-
-
-@pytest.mark.parametrize("tool_name", ["say_hello", "list_schemas"])
-def test_refresh_token(
-    create_open_id_user,
-    mcp_server_with_remote_oauth,
-    setup_docker_network,
-    setup_database,
-    tool_name,
-) -> None:
-    """
-    This test calls a tool twice with an interval long enough for the access token
-    to expire. The MCP client is expected to use the refresh token to renew the
-    access token. The test validates that this mechanism works.
-    """
-    asyncio.run(
-        _run_tool_async(
-            mcp_server_with_remote_oauth,
-            n_calls=2,
-            interval=TOKEN_LIFE_SECONDS + 5,
-            tool_name=tool_name,
-        )
-=======
->>>>>>> ea58d897
     )