# Unreleased

## Features

* #84: Added support for SaaS backend.
* #87: Added support for DML and DDL queries.
<<<<<<< HEAD

## Refactoring

* #90: Disabled OIDC tests with OAuthProxy.
=======
* #86: Added TLS/SSL parameters to the connection factory.
>>>>>>> 7506e380
<|MERGE_RESOLUTION|>--- conflicted
+++ resolved
@@ -4,11 +4,8 @@
 
 * #84: Added support for SaaS backend.
 * #87: Added support for DML and DDL queries.
-<<<<<<< HEAD
+* #86: Added TLS/SSL parameters to the connection factory.
 
 ## Refactoring
 
-* #90: Disabled OIDC tests with OAuthProxy.
-=======
-* #86: Added TLS/SSL parameters to the connection factory.
->>>>>>> 7506e380
+* #90: Disabled OIDC tests with OAuthProxy.