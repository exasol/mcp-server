--- conflicted
+++ resolved
@@ -2,11 +2,8 @@
 
 ## Features
 
-<<<<<<< HEAD
+* #57: Added DB connection recovery.
 * #60: Made meta queries case-insensitive in terms of input parameters.
-=======
-* #57: Added DB connection recovery.
->>>>>>> 42c53176
 
 ## Refactoring
 
