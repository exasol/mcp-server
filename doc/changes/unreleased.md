# Unreleased

## Features

* #84: Added support for SaaS backend.
* #87: Added support for DML and DDL queries.
* #86: Added TLS/SSL parameters to the connection factory.
<<<<<<< HEAD
* #92: Added support for OAuth introspection tokens.
=======

## Refactoring

* #90: Disabled OIDC tests with OAuthProxy.
>>>>>>> e92e9bf1
<|MERGE_RESOLUTION|>--- conflicted
+++ resolved
@@ -5,11 +5,8 @@
 * #84: Added support for SaaS backend.
 * #87: Added support for DML and DDL queries.
 * #86: Added TLS/SSL parameters to the connection factory.
-<<<<<<< HEAD
 * #92: Added support for OAuth introspection tokens.
-=======
 
 ## Refactoring
 
-* #90: Disabled OIDC tests with OAuthProxy.
->>>>>>> e92e9bf1
+* #90: Disabled OIDC tests with OAuthProxy.